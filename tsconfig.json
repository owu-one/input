{
    "compilerOptions": {
        "target": "esnext",
        "module": "esnext",
        "strict": true,
        "jsx": "preserve",
        "importHelpers": true,
        "moduleResolution": "node",
        "experimentalDecorators": true,
        "noImplicitAny": false,
        "skipLibCheck": true,
        "esModuleInterop": true,
        "allowSyntheticDefaultImports": true,
        "allowJs": true,
        "sourceMap": true,
        "baseUrl": ".",
        "paths": {
            "@/*": ["resources/js/*"]
        },
        "typeRoots": ["node_modules/@types", "resources/js/types"],
        "lib": ["esnext", "dom", "dom.iterable", "scripthost"]
    },
    "include": [
        "resources/js/**/*.ts",
        "resources/js/**/*.tsx",
        "resources/js/**/*.vue"
    ],
<<<<<<< HEAD
    "exclude": ["node_modules", "tailwind.config.js", "resources/js/ziggy.js"]
=======
    "exclude": ["node_modules", "./tailwind.config.js"]
>>>>>>> 30cc0b7b
}<|MERGE_RESOLUTION|>--- conflicted
+++ resolved
@@ -25,9 +25,5 @@
         "resources/js/**/*.tsx",
         "resources/js/**/*.vue"
     ],
-<<<<<<< HEAD
     "exclude": ["node_modules", "tailwind.config.js", "resources/js/ziggy.js"]
-=======
-    "exclude": ["node_modules", "./tailwind.config.js"]
->>>>>>> 30cc0b7b
 }